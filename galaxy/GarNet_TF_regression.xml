<<<<<<< HEAD
<tool id="TF_regression" name="TF_regression" version="0.4.1">
  <description>Integrate Epigenetics and Transcriptomics data</description>
  <requirements>
    <requirement type="package" version="0.4.1">garnet</requirement>
=======
<tool id="TF_regression" name="TF_regression" version="0.4.2">
  <description>Integrate Epigenetics and Transcriptomics data</description>
  <requirements>
    <requirement type="package" version="0.4.2">garnet</requirement>
>>>>>>> a21f780e
  </requirements>
  <command>
    GarNet
        -i $intermediate_file
        -e $expression_file
        -o .
  </command>
  <inputs>
    <!-- data -->
    <param name="expression_file" type="data" format="tabular" optional="false" label="RNA" help="File Containing results of RNA-Seq experiment" />
    <param name="intermediate_file" type="data" format="tabular" optional="false" label="Map_Peaks Output" help="File Containing results of GarNet.map_peaks" />
  </inputs>

  <outputs>
    <data name="" from_work_dir="" format="tabular" hidden="false" />

  </outputs>
  <help>

  </help>
  <!-- <citations><citation type="doi"></citation></citations> -->
</tool><|MERGE_RESOLUTION|>--- conflicted
+++ resolved
@@ -1,14 +1,7 @@
-<<<<<<< HEAD
-<tool id="TF_regression" name="TF_regression" version="0.4.1">
-  <description>Integrate Epigenetics and Transcriptomics data</description>
-  <requirements>
-    <requirement type="package" version="0.4.1">garnet</requirement>
-=======
 <tool id="TF_regression" name="TF_regression" version="0.4.2">
   <description>Integrate Epigenetics and Transcriptomics data</description>
   <requirements>
     <requirement type="package" version="0.4.2">garnet</requirement>
->>>>>>> a21f780e
   </requirements>
   <command>
     GarNet
